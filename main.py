--- conflicted
+++ resolved
@@ -475,10 +475,8 @@
         self.recognizer = FaceRecognizer(num_components=num_components)
         self.recognizer.train(self.X_train, self.y_train)
         
-<<<<<<< HEAD
         # accuracy = self.recognizer.evaluate(self.X_test, self.y_test)
         self.update_eval_metrics()
-=======
         # Evaluate and get accuracy
         accuracy = self.recognizer.evaluate(self.X_test, self.y_test)
         
@@ -486,7 +484,6 @@
         accuracy_pct = accuracy * 100
         self.dataset_status_label.setText(f"Model trained! Accuracy: {accuracy_pct:.2f}%")
         self.dataset_status_label.setStyleSheet(f"color: {SUCCESS}; font-weight: bold;")
->>>>>>> cfd785b7
         
         # Display mean face
         mean_face = self.recognizer.get_mean_face()
